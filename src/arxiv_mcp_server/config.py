"""Configuration settings for the arXiv MCP server."""

import sys
from pydantic_settings import BaseSettings, SettingsConfigDict
from pathlib import Path
import logging

logger = logging.getLogger(__name__)


class Settings(BaseSettings):
    """Server configuration settings."""

    APP_NAME: str = "arxiv-mcp-server"
<<<<<<< HEAD
    APP_VERSION: str = "0.3.0"
=======
    APP_VERSION: str = "0.2.11"
>>>>>>> 6d3419a3
    MAX_RESULTS: int = 50
    BATCH_SIZE: int = 20
    REQUEST_TIMEOUT: int = 60
    HOST: str = "0.0.0.0"
    PORT: int = 8000
    model_config = SettingsConfigDict(extra="allow")

    @property
    def STORAGE_PATH(self) -> Path:
        """Get the resolved storage path and ensure it exists.

        Returns:
            Path: The absolute storage path.
        """
        path = (
            self._get_storage_path_from_args()
            or Path.home() / ".arxiv-mcp-server" / "papers"
        )
        path = path.resolve()
        path.mkdir(parents=True, exist_ok=True)
        return path

    def _get_storage_path_from_args(self) -> Path | None:
        """Extract storage path from command line arguments.

        Returns:
            Path | None: The storage path if specified in arguments, None otherwise.
        """
        args = sys.argv[1:]

        # If not enough arguments
        if len(args) < 2:
            return None

        # Look for the --storage-path option
        try:
            storage_path_index = args.index("--storage-path")
        except ValueError:
            return None

        # Early return if --storage-path is the last argument
        if storage_path_index + 1 >= len(args):
            return None

        # Try to resolve the path
        try:
            path = Path(args[storage_path_index + 1])
            return path.resolve()
        except (TypeError, ValueError) as e:
            # TypeError: If the path argument is not string-like
            # ValueError: If the path string is malformed
            logger.warning(f"Invalid storage path format: {e}")
        except OSError as e:
            # OSError: If the path contains invalid characters or is too long
            logger.warning(f"Invalid storage path: {e}")

        return None<|MERGE_RESOLUTION|>--- conflicted
+++ resolved
@@ -12,11 +12,7 @@
     """Server configuration settings."""
 
     APP_NAME: str = "arxiv-mcp-server"
-<<<<<<< HEAD
     APP_VERSION: str = "0.3.0"
-=======
-    APP_VERSION: str = "0.2.11"
->>>>>>> 6d3419a3
     MAX_RESULTS: int = 50
     BATCH_SIZE: int = 20
     REQUEST_TIMEOUT: int = 60
